--- conflicted
+++ resolved
@@ -26,16 +26,10 @@
         channel::Channel,
         config::Config,
         proxy::{
-<<<<<<< HEAD
             Backend as CommandLibBackend, Cluster, ListenerType, MessageId, ProxyEvent,
             ProxyRequest, ProxyRequestOrder, ProxyResponse, ProxyResponseContent,
             ProxyResponseStatus, Query, QueryAnswer, QueryAnswerCertificate, QueryCertificateType,
-            QueryClusterType, RemoveBackend, TcpListener as CommandTcpListener, Topic,
-=======
-            ListenerType, MessageId, ProxyEvent, ProxyRequest, ProxyRequestOrder, ProxyResponse,
-            ProxyResponseContent, ProxyResponseStatus, Query, QueryAnswer, QueryAnswerCertificate,
-            QueryCertificateType, QueryClusterType,
->>>>>>> 28d6b1db
+            QueryClusterType, RemoveBackend, TcpListener as CommandTcpListener,
         },
         ready::Ready,
         scm_socket::{Listeners, ScmSocket},
@@ -1006,37 +1000,16 @@
             _ => {}
         };
 
-<<<<<<< HEAD
-        let topics = request.order.get_topics();
-        if topics.contains(&Topic::HttpProxyConfig) {
+        let proxy_destinations = request.order.get_destinations();
+        if proxy_destinations.to_http_proxy {
             push_queue(self.http.borrow_mut().notify(request.clone()));
         }
-        if topics.contains(&Topic::HttpsProxyConfig) {
+        if proxy_destinations.to_https_proxy {
             push_queue(self.https.borrow_mut().notify(request.clone()));
         }
-        if topics.contains(&Topic::TcpProxyConfig) {
+        if proxy_destinations.to_tcp_proxy {
             push_queue(self.tcp.borrow_mut().notify(request.clone()));
         }
-=======
-        let proxy_destinations = message.order.get_destinations();
-
-        if proxy_destinations.to_http_proxy {
-            match message {
-                // special case for AddHttpListener because we need to register a listener
-                ProxyRequest {
-                    ref id,
-                    order: ProxyRequestOrder::AddHttpListener(ref listener),
-                } => {
-                    debug!("{} add http listener {:?}", id, listener);
-
-                    if self.sessions.borrow().slab.len() >= self.sessions.borrow().slab_capacity() {
-                        push_queue(ProxyResponse::error(
-                            id.to_string(),
-                            "session list is full, cannot add a listener",
-                        ));
-                        return;
-                    }
->>>>>>> 28d6b1db
 
         match request.order {
             // special case for adding listeners, because we need to register a listener
@@ -1129,26 +1102,7 @@
                 ProxyResponse::error(req_id, "cannot add HTTP listener")
             }
         }
-<<<<<<< HEAD
-    }
-=======
-        if proxy_destinations.to_https_proxy {
-            match message {
-                // special case for AddHttpListener because we need to register a listener
-                ProxyRequest {
-                    ref id,
-                    order: ProxyRequestOrder::AddHttpsListener(ref listener),
-                } => {
-                    debug!("{} add https listener {:?}", id, listener);
-
-                    if self.sessions.borrow().slab.len() >= self.sessions.borrow().slab_capacity() {
-                        push_queue(ProxyResponse::error(
-                            id.to_string(),
-                            "session list is full, cannot add a listener",
-                        ));
-                        return;
-                    }
->>>>>>> 28d6b1db
+    }
 
     fn notify_add_https_listener(
         &mut self,
@@ -1359,7 +1313,6 @@
                     }
                 }
             }
-<<<<<<< HEAD
             ListenerType::HTTPS => {
                 match self
                     .https
@@ -1377,25 +1330,6 @@
                             self.sessions.borrow_mut().slab.remove(token.0);
                             info!("removed listen token {:?}", token);
                         }
-=======
-        }
-        if proxy_destinations.to_tcp_proxy {
-            match message {
-                // special case for AddTcpFront because we need to register a listener
-                ProxyRequest {
-                    id,
-                    order: ProxyRequestOrder::AddTcpListener(listener),
-                } => {
-                    debug!("{} add tcp listener {:?}", id, listener);
-
-                    if self.sessions.borrow().slab.len() >= self.sessions.borrow().slab_capacity() {
-                        push_queue(ProxyResponse::error(
-                            id,
-                            "session list is full, cannot add a listener",
-                        ));
-                        return;
-                    }
->>>>>>> 28d6b1db
 
                         if deactivate.to_scm {
                             self.scm.set_blocking(false);
